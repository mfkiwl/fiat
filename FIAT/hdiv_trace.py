--- conflicted
+++ resolved
@@ -167,19 +167,11 @@
 
         .. note ::
 
-<<<<<<< HEAD
-        Performing illegal tabulations on this element will result in either
-        a tabulation table of `numpy.nan` arrays (`entity=None` case), or
-        insertions of the `TraceError` exception class. This is due to the
-        fact that performing cell-wise tabulations, or asking for any order
-        of derivative evaluations, are not mathematically well-defined.
-=======
            Performing illegal tabulations on this element will result in either
            a tabulation table of `numpy.nan` arrays (`entity=None` case), or
            insertions of the `TraceError` exception class. This is due to the
            fact that performing cell-wise tabulations, or asking for any order
            of derivative evaluations, are not mathematically well-defined.
->>>>>>> e3869ae0
         """
         sd = self.ref_el.get_spatial_dimension()
         facet_sd = sd - 1
@@ -209,27 +201,12 @@
             coordinates = barycentric_coordinates(points, vertices)
             unique_facet, success = extract_unique_facet(coordinates)
 
-<<<<<<< HEAD
-            # If successful, insert evaluations
-            if success:
-                # Map points to the reference facet
-                new_points = map_to_reference_facet(points, vertices, unique_facet)
-
-                # Retrieve values by tabulating the DiscontinuousLagrange element
-                nonzerovals = list(self.facet_element.tabulate(order, new_points).values())[0]
-                phivals[evalkey][nf*unique_facet:nf*(unique_facet + 1), :] = nonzerovals
-            # Otherwise, return NaNs
-            else:
-                for key in phivals.keys():
-                    phivals[key] = np.full(shape=(sdim, len(points)), fill_value=np.nan)
-=======
             # If not successful, return NaNs
             if not success:
                 for key in phivals:
                     phivals[key] = np.full(shape=(sd, len(points)), fill_value=np.nan)
 
                 return phivals
->>>>>>> e3869ae0
 
             # Otherwise, extract non-zero values and insertion indices
             else:
