#Working on 3d trimmed serendipity 2 forms now.
from sympy import symbols, legendre, Array, diff
import numpy as np
from FIAT.finite_element import FiniteElement
from FIAT.dual_set import make_entity_closure_ids
from FIAT.polynomial_set import mis
from FIAT.reference_element import compute_unflattening_map, flatten_reference_cube

x, y, z = symbols('x y z')
variables = (x, y, z)
leg = legendre


def triangular_number(n):
    return int((n+1)*n/2)

def choose_ijk_total(degree):
    top = 1
    for i in range(1, 2 + degree + 1):
        top = i * top
    bottom = 1
    for i in range(1, degree + 1):
        bottom = i * bottom
    return int(top /(2 * bottom))


class TrimmedSerendipity(FiniteElement):
    def __init__(self, ref_el, degree, mapping):
        if degree < 1:
            raise Exception("Trimmed serendipity elements only valid for k >= 1")

        flat_el = flatten_reference_cube(ref_el)
        dim = flat_el.get_spatial_dimension()
        self.fdim = dim
        if dim != 3:
            if dim !=2:
                raise Exception("Trimmed serendipity elements only valid for dimensions 2 and 3")

        flat_topology = flat_el.get_topology()
        entity_ids = {}
        cur = 0

        for top_dim, entities in flat_topology.items():
            entity_ids[top_dim] = {}
            for entity in entities:
                entity_ids[top_dim][entity] = []

        #3-d case.
        if dim == 3:
            entity_ids[3] = {}
            for j in sorted(flat_topology[2]):
                entity_ids[2][j] = list(range(cur, cur + triangular_number(degree)))
                cur = cur + triangular_number(degree)
            interior_ids = 0
            for k in range(2, degree):
                interior_ids = interior_ids + 3 * choose_ijk_total(k - 2)
            if (degree > 1):
                interior_tilde_ids = 3
                for k in range(1, degree - 1):
                    interior_tilde_ids = interior_tilde_ids + 3
            if (degree > 3):
                interior_tilde_ids += choose_ijk_total(degree - 2) - (2 * degree - 1)
            if degree == 1:
                interior_tilde_ids = 0

            entity_ids[3][0] = list(range(cur, cur + interior_ids + interior_tilde_ids))
            cur = cur + interior_ids + interior_tilde_ids
        else:
            for j in sorted(flat_topology[1]):
                entity_ids[1][j] = list(range(cur, cur + degree))
                cur = cur + degree

            if(degree >= 2):
                entity_ids[2][0] = list(range(cur, cur + 2*triangular_number(degree - 2) + degree))
        
            cur += 2*triangular_number(degree - 2) + degree
        
        formdegree = dim - 1

        entity_closure_ids = make_entity_closure_ids(flat_el, entity_ids)

        super(TrimmedSerendipity, self).__init__(ref_el=ref_el,
                                                 dual=None,
                                                 order=degree,
                                                 formdegree=formdegree,
                                                 mapping=mapping)

        topology = ref_el.get_topology()
        unflattening_map = compute_unflattening_map(topology)
        unflattened_entity_ids = {}
        unflattened_entity_closure_ids = {}

        for dim, entities in sorted(topology.items()):
            unflattened_entity_ids[dim] = {}
            unflattened_entity_closure_ids[dim] = {}
        for dim, entities in sorted(flat_topology.items()):
            for entity in entities:
                unflat_dim, unflat_entity = unflattening_map[(dim, entity)]
                unflattened_entity_ids[unflat_dim][unflat_entity] = entity_ids[dim][entity]
                unflattened_entity_closure_ids[unflat_dim][unflat_entity] = entity_closure_ids[dim][entity]
        self.entity_ids = unflattened_entity_ids
        self.entity_closure_ids = unflattened_entity_closure_ids
        self._degree = degree
        self.flat_el = flat_el

    def degree(self):
        return self._degree

    def get_nodal_basis(self):
        raise NotImplementedError("get_nodal_basis not implemented for trimmed serendipity")

    def get_dual_set(self):
        raise NotImplementedError("get_dual_set is not implemented for trimmed serendipity")

    def get_coeffs(self):
        raise NotImplementedError("get_coeffs not implemented for trimmed serendipity")

    def tabulate(self, order, points, entity=None):

        if entity is None:
            entity = (self.ref_el.get_dimension(), 0)

        entity_dim, entity_id = entity
        transform = self.ref_el.get_entity_transform(entity_dim, entity_id)
        points = list(map(transform, points))

        phivals = {}
<<<<<<< HEAD

        print(entity_dim)

=======
        
>>>>>>> 2d4d38b9
        for o in range(order+1):
            alphas = mis(self.fdim, o)
            for alpha in alphas:
                try:
                    polynomials = self.basis[alpha]
                except KeyError:
                    zr = tuple([0] * self.fdim)
                    polynomials = diff(self.basis[zr], *zip(variables, alpha))
                    self.basis[alpha] = polynomials
                T = np.zeros((len(polynomials[:, 0]), self.fdim, len(points)))
                for i in range(len(points)):
                    subs = {v: points[i][k] for k, v in enumerate(variables[:self.fdim])}
                    for ell in range(self.fdim):
                        for j, f in enumerate(polynomials[:, ell]):
                            print(subs)
                            print(f.subs(subs))
                            T[j, ell, i] = f.evalf(subs=subs)
                phivals[alpha] = T

        return phivals

    def entity_dofs(self):
        """Return the map of topological entities to degrees of
        freedom for the finite element."""
        return self.entity_ids

    def entity_closure_dofs(self):
        """Return the map of topological entities to degrees of
        freedom on the closure of those entities for the finite element."""
        return self.entity_closure_ids

    def value_shape(self):
        return (2,)

    def dmats(self):
        raise NotImplementedError

    def get_num_members(self, arg):
        raise NotImplementedError

    def space_dimension(self):
        return int(len(self.basis[tuple([0] * self.fdim)])/2)


class TrimmedSerendipityDiv(TrimmedSerendipity):
    def __init__(self, ref_el, degree):
        if degree < 1:
            raise Exception("Trimmed serendipity face elements only valid for k >= 1")

        flat_el = flatten_reference_cube(ref_el)
        dim = flat_el.get_spatial_dimension()
        if dim != 2:
            if dim !=3:
                raise Exception("Trimmed serendipity face elements only valid for dimensions 2 and 3")

        verts = flat_el.get_vertices()

        dx = ((verts[-1][0] - x)/(verts[-1][0] - verts[0][0]), (x - verts[0][0])/(verts[-1][0] - verts[0][0]))
        dy = ((verts[-1][1] - y)/(verts[-1][1] - verts[0][1]), (y - verts[0][1])/(verts[-1][1] - verts[0][1]))
        x_mid = 2*x-(verts[-1][0] + verts[0][0])
        y_mid = 2*y-(verts[-1][1] + verts[0][1])
        try:
            dz = ((verts[-1][2] - z)/(verts[-1][2] - verts[0][2]), (z - verts[0][2])/(verts[-1][2] - verts[0][2]))
            z_mid = 2*z-(verts[-1][2] + verts[0][2])
        except IndexError:
            dz = None
            z_mid = None

        if dim == 3:
            FL = f_lambda_2_3d(degree, dx, dy, dz, x_mid, y_mid, z_mid)
            if (degree > 1):
                IL = I_lambda_2_3d(degree, dx, dy, dz, x_mid, y_mid, z_mid)
            else:
                IL = ()
        
            Sminus_list = FL + IL
            self.basis = {(0, 0, 0): Array(Sminus_list)}
            super(TrimmedSerendipityDiv, self).__init__(ref_el=ref_el, degree=degree, mapping="contravariant piola")
    
        else:
            ##Put all 2 dimensional stuff here.
            if degree < 1:
                raise Exception("Trimmed serendipity face elements only valid for k >= 1")

            flat_el = flatten_reference_cube(ref_el)
            verts = flat_el.get_vertices()
        
            EL = e_lambda_1_2d_part_one(degree, dx, dy, x_mid, y_mid)
            if degree >= 2:
                FL = trimmed_f_lambda_2d(degree, dx, dy, x_mid, y_mid)
            else:
                FL = ()

            Sminus_list = EL + FL
            Sminus_list = [[-a[1], a[0]] for a in Sminus_list]
            self.basis = {(0, 0): Array(Sminus_list)}
            super(TrimmedSerendipityDiv, self).__init__(ref_el=ref_el, degree=degree, mapping="contravariant piola")


def f_lambda_2_3d_pieces(current_deg, dx, dy, dz, x_mid, y_mid, z_mid):
    FLpiece = tuple([])
    for j in range(0, current_deg + 1):
        FLpiece += tuple([(0, 0, leg(j, x_mid) * leg(current_deg - j, y_mid) * c) for c in dz] +
                        [(0, leg(j, x_mid) * leg(current_deg - j, z_mid) * b, 0) for b in dy] +
                        [(leg(j, y_mid) * leg(current_deg - j, z_mid) * a, 0, 0) for a in dx])
    return FLpiece


def f_lambda_2_3d(degree, dx, dy, dz, x_mid, y_mid, z_mid):
    FL = tuple([])
    for j in range(0, degree):
        FL += f_lambda_2_3d_pieces(j, dx, dy, dz, x_mid, y_mid, z_mid)
    return FL


def I_lambda_2_3d_pieces(current_deg, dx, dy, dz, x_mid, y_mid, z_mid):
    assert current_deg > 1, 'invalid for i = 1'
    ILpiece = tuple([])
    for j in range(0, deg -1):
        for k in range(0, deg - 1 - j):
            ILpiece += tuple([(0, 0, -leg(j, x_mid) * leg(k, y_mid) * leg(current_deg - 2 - j - k, z_mid) *
                            dz[0] * dz[1])]+
                            [(0, -leg(j, x_mid) * leg(k, y_mid) * leg(current_deg - 2 - j - k, z_mid) *
                            dy[0] * dy[1] ,0)] +
                            [(-leg(j, x_mid) * leg(k, y_mid) * leg(current_deg - 2 - j - k, z_mid) * dx[0] *
                            dx[1], 0, 0)])
    return ILpiece


def I_lambda_2_3d_tilde(degree, dx, dy, dz, x_mid, y_mid, z_mid):
    assert degree > 1, 'invalid for i = 1'
    IL_tilde = tuple([(-leg(degree - 2, x_mid) * dx[0] * dx[1], 0, 0)] +
                     [(0, -leg(degree - 2, y_mid) * dy[0] * dy[1], 0)] +
                     [(0, 0, -leg(degree - 2, z_mid) * dz[0] * dz[1])])
    IL_tilde += tuple([(leg(degree - j - 2, x_mid) * leg(j, y_mid) * dx[0] * dx[1], -leg(degree - j - 1, x_mid) *
                      leg(j - 1, y_mid) * dy[0] * dy[1], 0) for j in range(1, degree - 1)] +
                      [(leg(degree - j - 2, x_mid) * leg(j, z_mid) * dx[0] * dx[1], 0, leg(degree - j - 1, x_mid) *
                      leg(j - 1, z_mid) * dz[0] * dz[1]) for j in range(1, degree - 1)] +
                      [(0, leg(degree - j - 2, y_mid) * leg(j, z_mid) * d[y0] * dy[1], -leg(degree - j - 1, y_mid) *
                      leg(j - 1, z_mid) * dz[0] * dz[1]) for j in range(1, degree - 1)])
    for k in range(1, degree - 2):
        for l in range(1, degree - 2 - k):
            j = degree - 2 - k - l
            IL_tilde += tuple([(-leg(j, x_mid) * leg(k, y_mid) * leg(l, z_mid) * dx[0] * dx[1], 
                                leg(j + 1, x_mid) * leg(k - 1, y_mid) * leg(l, z_mid) * dy[0] * dy[1],
                                leg(j + 1, x_mid) * leg(k, y_mid) * leg(l - 1, z_mid) * dz[0] * dz[1])])
    return IL_tilde


def I_lambda_2_3d(degree, dx, dy, dz, x_mid, y_mid, z_mid):
    IL = tuple([])
    for j in range(2, degree):
        IL += I_lambda_2_3d_pieces(j, dx, dy, dz, x_mid, y_mid, z_mid)
    IL += I_lambda_2_3d_tilde(degree, dx, dy, dz, x_mid, y_mid, z_mid)
    return IL

#Everything for 2-d should work already.
def e_lambda_1_2d_part_one(deg, dx, dy, x_mid, y_mid):
    EL = tuple(
        [(0, -leg(j, y_mid) * dx[0]) for j in range(deg)] +
        [(0, -leg(j, y_mid) * dx[1]) for j in range(deg)] +
        [(-leg(j, x_mid)*dy[0], 0) for j in range(deg)] +
        [(-leg(j, x_mid)*dy[1], 0) for j in range(deg)])

    return EL


def e_lambda_tilde_1_2d_part_two(deg, dx, dy, x_mid, y_mid):
    ELTilde = tuple([(-leg(deg, x_mid) * dy[0],
                      -leg(deg-1, x_mid) * dx[0] * dx[1] / (deg+1))] +
                    [(-leg(deg, x_mid) * dy[1],
                      leg(deg-1, x_mid) * dx[0] * dx[1] / (deg+1))] +
                    [(-leg(deg-1, y_mid) * dy[0] * dy[1] / (deg+1),
                      -leg(deg, y_mid) * dx[0])] +
                    [(leg(deg-1, y_mid) * dy[0] * dy[1] / (deg+1),
                      -leg(deg, y_mid) * dx[1])])
    return ELTilde


def e_lambda_1_2d(deg, dx, dy, x_mid, y_mid):
    EL = e_lambda_1_2d_part_one(deg, dx, dy, x_mid, y_mid)
    ELTilde = e_lambda_tilde_1_2d_part_two(deg, dx, dy, x_mid, y_mid)

    result = EL + ELTilde
    return result


def determine_f_lambda_portions_2d(deg):
    if (deg < 2):
        DegsOfIteration = []
    else:
        DegsOfIteration = []
        for i in range(2, deg):
            DegsOfIteration += [i]

    return DegsOfIteration


def f_lambda_1_2d_pieces(current_deg, dx, dy, x_mid, y_mid):
    if (current_deg == 2):
        FLpiece = [(leg(0, x_mid) * leg(0, y_mid) * dy[0] * dy[1], 0)]
        FLpiece += [(0, leg(0, x_mid) * leg(0, y_mid) * dx[0] * dx[1])]
    else:
        target_power = current_deg - 2
        FLpiece = tuple([])
        for j in range(0, target_power + 1):
            k = target_power - j
            FLpiece += tuple([(leg(j, x_mid) * leg(k, y_mid) * dy[0] * dy[1], 0)])
            FLpiece += tuple([(0, leg(j, x_mid) * leg(k, y_mid) * dx[0] * dx[1])])
    return FLpiece


def f_lambda_1_2d_trim(deg, dx, dy, x_mid, y_mid):
    DegsOfIteration = determine_f_lambda_portions_2d(deg)
    FL = []
    for i in DegsOfIteration:
        FL += f_lambda_1_2d_pieces(i, dx, dy, x_mid, y_mid)
    return tuple(FL)


def f_lambda_1_2d_tilde(deg, dx, dy, x_mid, y_mid):
    FLTilde = tuple([])
    FLTilde += tuple([(leg(deg - 2, y_mid)*dy[0]*dy[1], 0)])
    FLTilde += tuple([(0, leg(deg - 2, x_mid)*dx[0]*dx[1])])
    for k in range(1, deg - 1):
        FLTilde += tuple([(leg(k, x_mid) * leg(deg - k - 2, y_mid) * dy[0] * dy[1], -leg(k - 1, x_mid) * leg(deg - k - 1, y_mid) * dx[0] * dx[1])])

    return tuple(FLTilde)


def trimmed_f_lambda_2d(deg, dx, dy, x_mid, y_mid):
    FL = f_lambda_1_2d_trim(deg, dx, dy, x_mid, y_mid)
    FLT = f_lambda_1_2d_tilde(deg, dx, dy, x_mid, y_mid)
    result = FL + FLT

    return result<|MERGE_RESOLUTION|>--- conflicted
+++ resolved
@@ -125,13 +125,7 @@
         points = list(map(transform, points))
 
         phivals = {}
-<<<<<<< HEAD
-
-        print(entity_dim)
-
-=======
-        
->>>>>>> 2d4d38b9
+
         for o in range(order+1):
             alphas = mis(self.fdim, o)
             for alpha in alphas:
