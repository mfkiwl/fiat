# Copyright (C) 2008 Robert C. Kirby (Texas Tech University)
# Modified by Andrew T. T. McRae (Imperial College London)
#
# This file is part of FIAT (https://www.fenicsproject.org)
#
# SPDX-License-Identifier:    LGPL-3.0-or-later

from FIAT import finite_element, polynomial_set, dual_set, functional
from FIAT.orientation_utils import make_entity_permutations_simplex


class LagrangeDualSet(dual_set.DualSet):
    """The dual basis for Lagrange elements.  This class works for
    simplices of any dimension.  Nodes are point evaluation at
    equispaced points."""

<<<<<<< HEAD
    def __init__(self, ref_el, degree, family="equi"):
=======
    def __init__(self, ref_el, degree, family=None):
>>>>>>> 3485d419
        entity_ids = {}
        nodes = []
        entity_permutations = {}

        # make nodes by getting points
        # need to do this dimension-by-dimension, facet-by-facet
        top = ref_el.get_topology()

        cur = 0
        for dim in sorted(top):
            entity_ids[dim] = {}
            entity_permutations[dim] = {}
            perms = {0: [0]} if dim == 0 else make_entity_permutations_simplex(dim, degree - dim)
            for entity in sorted(top[dim]):
                pts_cur = ref_el.make_points(dim, entity, degree, family=family)
                nodes_cur = [functional.PointEvaluation(ref_el, x)
                             for x in pts_cur]
                nnodes_cur = len(nodes_cur)
                nodes += nodes_cur
                entity_ids[dim][entity] = list(range(cur, cur + nnodes_cur))
                cur += nnodes_cur
                entity_permutations[dim][entity] = perms

        super(LagrangeDualSet, self).__init__(nodes, ref_el, entity_ids, entity_permutations)


class Lagrange(finite_element.CiarletElement):
    """The Lagrange finite element.  It is what it is."""

    def __init__(self, ref_el, degree):
        poly_set = polynomial_set.ONPolynomialSet(ref_el, degree)
        dual = LagrangeDualSet(ref_el, degree)
        formdegree = 0  # 0-form
        super(Lagrange, self).__init__(poly_set, dual, degree, formdegree)<|MERGE_RESOLUTION|>--- conflicted
+++ resolved
@@ -14,11 +14,7 @@
     simplices of any dimension.  Nodes are point evaluation at
     equispaced points."""
 
-<<<<<<< HEAD
-    def __init__(self, ref_el, degree, family="equi"):
-=======
     def __init__(self, ref_el, degree, family=None):
->>>>>>> 3485d419
         entity_ids = {}
         nodes = []
         entity_permutations = {}
