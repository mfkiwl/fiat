#!/usr/bin/env python
#
# Copyright (C) 2008-2012 Robert C. Kirby (Texas Tech University)
#
# This file is part of FIAT.
#
# FIAT is free software: you can redistribute it and/or modify
# it under the terms of the GNU Lesser General Public License as published by
# the Free Software Foundation, either version 3 of the License, or
# (at your option) any later version.
#
# FIAT is distributed in the hope that it will be useful,
# but WITHOUT ANY WARRANTY; without even the implied warranty of
# MERCHANTABILITY or FITNESS FOR A PARTICULAR PURPOSE. See the
# GNU Lesser General Public License for more details.
#
# You should have received a copy of the GNU Lesser General Public License
# along with FIAT. If not, see <http://www.gnu.org/licenses/>.

# 3d mode: x y z f, f = f(x,y,z)
from __future__ import absolute_import
from __future__ import print_function
import sys

if __name__ == '__main__':

    if len(sys.argv) > 1:
        filename = sys.argv[1]
        print(filename)
        base = filename.split(".")[0]
        output = "%s.vtk" % (base,)
        print("output to %s" % (output,))
    else:
        print("python asci2vtk3d.py foo")
        sys.exit(0)

<<<<<<< HEAD

    fin = open( filename, "r" )

    coords = [ ]
=======
fin = open(filename, "r")

coords = []

for line in fin:
    coords.append(line.split())
>>>>>>> c84d5ce8

    for line in fin:
        coords.append( line.split() )

<<<<<<< HEAD
    fin.close()
=======
n = len(coords)
>>>>>>> c84d5ce8

    n = len( coords )

    print("%s points" % (str(n),))

<<<<<<< HEAD

    fout = open( output, "w" )
    fout.write("""# vtk DataFile Version 2.0
=======
fout = open(output, "w")
fout.write("""# vtk DataFile Version 2.0
>>>>>>> c84d5ce8
points
ASCII
DATASET UNSTRUCTURED_GRID
POINTS %s float\n""" % (str(n),))

    for c in coords:
        fout.write("%s %s %s\n" % (c[0], c[1], c[2]))

<<<<<<< HEAD
    fout.write("CELLS %s %s\n" % (n, 2*n))
    for i in range( n ):
        fout.write("1 %s\n" % (i,))

    fout.write("CELL_TYPES %s\n" % (n,))
    for i in range( n ):
        fout.write("1\n")
=======
fout.write("CELLS %s %s\n" % (n, 2*n))
for i in range(n):
    fout.write("1 %s\n" % (i,))

fout.write("CELL_TYPES %s\n" % (n,))
for i in range(n):
    fout.write("1\n")
>>>>>>> c84d5ce8

        fout.write("POINT_DATA %s\n" % (n,))
        fout.write("""SCALARS Z float 1
LOOKUP_TABLE default\n""")

<<<<<<< HEAD
    for i in range( n ):
        fout.write("%s\n", ncoords[i][3])
=======
for i in range(n):
    fout.write("%s\n", coords[i][3])
>>>>>>> c84d5ce8

    fout.close()<|MERGE_RESOLUTION|>--- conflicted
+++ resolved
@@ -34,41 +34,23 @@
         print("python asci2vtk3d.py foo")
         sys.exit(0)
 
-<<<<<<< HEAD
 
-    fin = open( filename, "r" )
+    fin = open(filename, "r")
 
-    coords = [ ]
-=======
-fin = open(filename, "r")
-
-coords = []
-
-for line in fin:
-    coords.append(line.split())
->>>>>>> c84d5ce8
+    coords = []
 
     for line in fin:
-        coords.append( line.split() )
+        coords.append(line.split())
 
-<<<<<<< HEAD
     fin.close()
-=======
-n = len(coords)
->>>>>>> c84d5ce8
 
-    n = len( coords )
+    n = len(coords)
 
     print("%s points" % (str(n),))
 
-<<<<<<< HEAD
 
-    fout = open( output, "w" )
+    fout = open(output, "w")
     fout.write("""# vtk DataFile Version 2.0
-=======
-fout = open(output, "w")
-fout.write("""# vtk DataFile Version 2.0
->>>>>>> c84d5ce8
 points
 ASCII
 DATASET UNSTRUCTURED_GRID
@@ -77,34 +59,19 @@
     for c in coords:
         fout.write("%s %s %s\n" % (c[0], c[1], c[2]))
 
-<<<<<<< HEAD
     fout.write("CELLS %s %s\n" % (n, 2*n))
-    for i in range( n ):
+    for i in range(n):
         fout.write("1 %s\n" % (i,))
 
     fout.write("CELL_TYPES %s\n" % (n,))
-    for i in range( n ):
+    for i in range(n):
         fout.write("1\n")
-=======
-fout.write("CELLS %s %s\n" % (n, 2*n))
-for i in range(n):
-    fout.write("1 %s\n" % (i,))
 
-fout.write("CELL_TYPES %s\n" % (n,))
-for i in range(n):
-    fout.write("1\n")
->>>>>>> c84d5ce8
-
-        fout.write("POINT_DATA %s\n" % (n,))
-        fout.write("""SCALARS Z float 1
+    fout.write("POINT_DATA %s\n" % (n,))
+    fout.write("""SCALARS Z float 1
 LOOKUP_TABLE default\n""")
 
-<<<<<<< HEAD
-    for i in range( n ):
-        fout.write("%s\n", ncoords[i][3])
-=======
-for i in range(n):
-    fout.write("%s\n", coords[i][3])
->>>>>>> c84d5ce8
+    for i in range(n):
+        fout.write("%s\n", coords[i][3])
 
     fout.close()