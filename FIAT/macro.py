--- conflicted
+++ resolved
@@ -126,14 +126,11 @@
         """
         return self.get_parent().construct_subelement(dimension)
 
-<<<<<<< HEAD
-=======
     def is_macrocell(self):
         return True
 
     def get_parent(self):
         return self._parent
->>>>>>> cf6d7e9f
 
 
 class AlfeldSplit(SplitSimplicialComplex):
