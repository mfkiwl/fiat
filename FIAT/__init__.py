"""FInite element Automatic Tabulator -- supports constructing and
evaluating arbitrary order Lagrange and many other elements.
Simplices in one, two, and three dimensions are supported."""

__version__ = "1.6.0dev"

# Import finite element classes
from FIAT.finite_element import FiniteElement
from FIAT.argyris import Argyris
from FIAT.argyris import QuinticArgyris
from FIAT.brezzi_douglas_marini import BrezziDouglasMarini
from FIAT.brezzi_douglas_fortin_marini import BrezziDouglasFortinMarini
from FIAT.discontinuous_lagrange import DiscontinuousLagrange
from FIAT.trace import DiscontinuousLagrangeTrace
from FIAT.discontinuous_raviart_thomas import DiscontinuousRaviartThomas
from FIAT.hermite import CubicHermite
from FIAT.lagrange import Lagrange
from FIAT.morley import Morley
from FIAT.nedelec import Nedelec
from FIAT.nedelec_second_kind import NedelecSecondKind
from FIAT.P0 import P0
from FIAT.raviart_thomas import RaviartThomas
from FIAT.crouzeix_raviart import CrouzeixRaviart
<<<<<<< HEAD
from FIAT.bubble import Bubble
from FIAT.tensor_finite_element import TensorFiniteElement
from FIAT.enriched import EnrichedElement
from FIAT.discontinuized import Discontinuized
from FIAT.trace_hdiv import Trace
from FIAT.facet import Facetize
from FIAT.interior import Interiorize
=======
from FIAT.regge import Regge
>>>>>>> bb391511

# List of supported elements and mapping to element classes
supported_elements = {"Argyris":                      Argyris,
                      "Brezzi-Douglas-Marini":        BrezziDouglasMarini,
                      "Brezzi-Douglas-Fortin-Marini": BrezziDouglasFortinMarini,
                      "Bubble":                       Bubble,
                      "Crouzeix-Raviart":             CrouzeixRaviart,
                      "Discontinuous Lagrange":       DiscontinuousLagrange,
                      "Discontinuous Lagrange Trace": DiscontinuousLagrangeTrace,
                      "Discontinuous Raviart-Thomas": DiscontinuousRaviartThomas,
                      "Hermite":                      CubicHermite,
                      "Lagrange":                     Lagrange,
                      "Morley":                       Morley,
                      "Nedelec 1st kind H(curl)":     Nedelec,
                      "Nedelec 2nd kind H(curl)":     NedelecSecondKind,
                      "Raviart-Thomas":               RaviartThomas,
<<<<<<< HEAD
                      "EnrichedElement":              EnrichedElement,
                      "OuterProductElement":          TensorFiniteElement,
                      "BrokenElement":                Discontinuized,
                      "TraceElement":                 Trace,
                      "FacetElement":                 Facetize,
                      "InteriorElement":              Interiorize}
=======
                      "Regge":                        Regge}
>>>>>>> bb391511

# List of extra elements
extra_elements = {"P0":              P0,
                  "Quintic Argyris": QuinticArgyris}

# Important functionality
from .quadrature import make_quadrature
from .reference_element import ufc_cell
from .reference_element import ufc_simplex
from .hdivcurl import Hdiv, Hcurl<|MERGE_RESOLUTION|>--- conflicted
+++ resolved
@@ -21,7 +21,7 @@
 from FIAT.P0 import P0
 from FIAT.raviart_thomas import RaviartThomas
 from FIAT.crouzeix_raviart import CrouzeixRaviart
-<<<<<<< HEAD
+from FIAT.regge import Regge
 from FIAT.bubble import Bubble
 from FIAT.tensor_finite_element import TensorFiniteElement
 from FIAT.enriched import EnrichedElement
@@ -29,9 +29,6 @@
 from FIAT.trace_hdiv import Trace
 from FIAT.facet import Facetize
 from FIAT.interior import Interiorize
-=======
-from FIAT.regge import Regge
->>>>>>> bb391511
 
 # List of supported elements and mapping to element classes
 supported_elements = {"Argyris":                      Argyris,
@@ -48,16 +45,13 @@
                       "Nedelec 1st kind H(curl)":     Nedelec,
                       "Nedelec 2nd kind H(curl)":     NedelecSecondKind,
                       "Raviart-Thomas":               RaviartThomas,
-<<<<<<< HEAD
+                      "Regge":                        Regge,
                       "EnrichedElement":              EnrichedElement,
                       "OuterProductElement":          TensorFiniteElement,
                       "BrokenElement":                Discontinuized,
                       "TraceElement":                 Trace,
                       "FacetElement":                 Facetize,
                       "InteriorElement":              Interiorize}
-=======
-                      "Regge":                        Regge}
->>>>>>> bb391511
 
 # List of extra elements
 extra_elements = {"P0":              P0,
