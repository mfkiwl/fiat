# Copyright (C) 2015-2017 Lizao Li
#
# This file is part of FIAT.
#
# FIAT is free software: you can redistribute it and/or modify
# it under the terms of the GNU Lesser General Public License as published by
# the Free Software Foundation, either version 3 of the License, or
# (at your option) any later version.
#
# FIAT is distributed in the hope that it will be useful,
# but WITHOUT ANY WARRANTY; without even the implied warranty of
# MERCHANTABILITY or FITNESS FOR A PARTICULAR PURPOSE. See the
# GNU Lesser General Public License for more details.
#
# You should have received a copy of the GNU Lesser General Public License
# along with FIAT. If not, see <http://www.gnu.org/licenses/>.

from __future__ import absolute_import

import numpy

from FIAT.finite_element import FiniteElement
from FIAT.dual_set import DualSet
from FIAT.polynomial_set import ONSymTensorPolynomialSet
from FIAT.functional import PointwiseInnerProductEvaluation as InnerProduct
from FIAT.functional import index_iterator


class ReggeDual(DualSet):
<<<<<<< HEAD
    """TODO: Document class

    """

    def __init__ (self, cell, degree):
=======

    def __init__(self, cell, degree):
>>>>>>> c84d5ce8
        (dofs, ids) = self.generate_degrees_of_freedom(cell, degree)
        super(ReggeDual, self).__init__(dofs, cell, ids)

    def generate_degrees_of_freedom(self, cell, degree):
<<<<<<< HEAD
        """Suppose f is a k-face of the reference n-cell. Let t1,...,tk be a
        basis for the tangent space of f as n-vectors. Given a
        symmetric 2-tensor field u on Rn. One set of dofs for Regge(r)
        on f is the moment of each of the (k+1)k/2 scalar functions
        [u(t1,t1),u(t1,t2),...,u(t1,tk), u(t2,t2), u(t2,t3),...,...,
        u(tk,tk)] aginst scalar polynomials of degrees (r-k+1). Here
        this is implemented as pointwise evaluations of those scalar
        functions.

        Below is an implementation for dimension 2--3. In dimension 1,
        Regge(r)=DG(r). It is awkward in the current FEniCS interface
        to implement the element uniformly for all dimensions due to
        its edge, facet=trig, cell style.

=======
        """
        Suppose f is a k-face of the reference n-cell. Let t1,...,tk be a
        basis for the tangent space of f as n-vectors. Given a symmetric
        2-tensor field u on Rn. One set of dofs for Regge(r) on f is
        the moment of each of the (k+1)k/2 scalar functions
          [u(t1,t1),u(t1,t2),...,u(t1,tk),
           u(t2,t2), u(t2,t3),...,..., u(tk,tk)]
        aginst scalar polynomials of degrees (r-k+1). Here this is
        implemented as pointwise evaluations of those scalar functions.

        Below is an implementation for dimension 2--3. In dimension 1,
        Regge(r)=DG(r). It is awkward in the current FEniCS interface to
        implement the element uniformly for all dimensions due to its edge,
        facet=trig, cell style.
>>>>>>> c84d5ce8
        """

        dofs = []
        ids = {}

<<<<<<< HEAD
        top = cell.get_topology()
        d = cell.get_spatial_dimension()
        if (d < 2) or (d > 3):
            raise("Regge elements only implemented for dimension 2--3.")
=======
        d = cell.get_spatial_dimension()
        if (d < 2) or (d > 3):
            raise ValueError("Regge elements only implemented for dimension 2--3.")
>>>>>>> c84d5ce8

        # No vertex dof
        ids[0] = dict(list(zip(list(range(d + 1)), ([] for i in range(d + 1)))))
        # edge dofs
        (_dofs, _ids) = self._generate_edge_dofs(cell, degree, 0)
        dofs.extend(_dofs)
        ids[1] = _ids
        # facet dofs for 3D
        if d == 3:
            (_dofs, _ids) = self._generate_facet_dofs(cell, degree, len(dofs))
            dofs.extend(_dofs)
            ids[2] = _ids
        # Cell dofs
        (_dofs, _ids) = self._generate_cell_dofs(cell, degree, len(dofs))
        dofs.extend(_dofs)
        ids[d] = _ids
        return (dofs, ids)

    def _generate_edge_dofs(self, cell, degree, offset):
        """Generate dofs on edges."""
        dofs = []
        ids = {}
        for s in range(len(cell.get_topology()[1])):
            # Points to evaluate the inner product
            pts = cell.make_points(1, s, degree + 2)
            # Evalute squared length of the tagent vector along an edge
            t = cell.compute_edge_tangent(s)
            # Fill dofs
            dofs += [InnerProduct(cell, t, t, p) for p in pts]
            # Fill ids
            i = len(pts) * s
            ids[s] = list(range(offset + i, offset + i + len(pts)))
        return (dofs, ids)

    def _generate_facet_dofs(self, cell, degree, offset):
        """Generate dofs on facets in 3D."""
        # Return empty if there is no such dofs
        dofs = []
        ids = dict(list(zip(list(range(4)), ([] for i in range(4)))))
        if degree == 0:
            return (dofs, ids)
        # Compute dofs
        for s in range(len(cell.get_topology()[2])):
            # Points to evaluate the inner product
            pts = cell.make_points(2, s, degree + 2)
            # Let t1 and t2 be the two tangent vectors along a triangle
            # we evaluate u(t1,t1), u(t1,t2), u(t2,t2) at each point.
            (t1, t2) = cell.compute_face_tangents(s)
            # Fill dofs
            for p in pts:
                dofs += [InnerProduct(cell, t1, t1, p),
                         InnerProduct(cell, t1, t2, p),
                         InnerProduct(cell, t2, t2, p)]
            # Fill ids
            i = len(pts) * s * 3
            ids[s] = list(range(offset + i, offset + i + len(pts) * 3))
        return (dofs, ids)

    def _generate_cell_dofs(self, cell, degree, offset):
        """Generate dofs for cells."""
        # Return empty if there is no such dofs
        dofs = []
        d = cell.get_spatial_dimension()
        if (d == 2 and degree == 0) or (d == 3 and degree <= 1):
            return ([], {0: []})
        # Compute dofs. There is only one cell. So no need to loop here~
        # Points to evaluate the inner product
        pts = cell.make_points(d, 0, degree + 2)
        # Let {e1,..,ek} be the Euclidean basis. We evaluate inner products
        #   u(e1,e1), u(e1,e2), u(e1,e3), u(e2,e2), u(e2,e3),..., u(ek,ek)
        # at each point.
        e = numpy.eye(d)
        # Fill dofs
        for p in pts:
            dofs += [InnerProduct(cell, e[i], e[j], p)
                     for [i, j] in index_iterator((d, d)) if i <= j]
        # Fill ids
        ids = {0: list(range(offset, offset + len(pts) * d * (d + 1) // 2))}
        return (dofs, ids)


class Regge(FiniteElement):
    """The Regge elements on triangles and tetrahedra: the polynomial
    space described by the full polynomials of degree k with degrees
    of freedom to ensure its pullback as a metric to each interior
    facet and edge is single-valued.

    """

    def __init__(self, cell, degree):
        # Check degree
        assert degree >= 0, "Regge start at degree 0!"
        # Construct polynomial basis for d-vector fields
        Ps = ONSymTensorPolynomialSet(cell, degree)
        # Construct dual space
        Ls = ReggeDual(cell, degree)
        # Set mapping
        mapping = "pullback as metric"
        # Call init of super-class
<<<<<<< HEAD
        FiniteElement.__init__(self, Ps, Ls, degree, mapping=mapping)

if __name__=="__main__":
    print("Test 0: Regge degree 0 in 2D.")
    T = UFCTriangle()
    R = Regge(T, 0)
    print("-----")
    pts = numpy.array([[0.0, 0.0]])
    ts = numpy.array([[0.0, 1.0],
                      [1.0, 0.0],
                      [-1.0, 1.0]])
    vals = R.tabulate(0, pts)[(0, 0)]
    for i in range(R.space_dimension()):
        print("Basis #{}:".format(i))
        for j in range(len(pts)):
            tut = [t.dot(vals[i, :, :, j].dot(t)) for t in ts]
            print("u(t,t) for edge tagents t at {} are: {}".format(
                pts[j], tut))
    print("-----")
    print("Expected result: a single 1 for each basis and zeros for others.")
    print("")

    print("Test 1: Regge degree 0 in 3D.")
    T = UFCTetrahedron()
    R = Regge(T, 0)
    print("-----")
    pts = numpy.array([[0.0, 0.0, 0.0]])
    ts = numpy.array([[1.0, 0.0, 0.0],
                      [0.0, 1.0, 0.0],
                      [0.0, 0.0, 1.0],
                      [1.0, -1.0, 0.0],
                      [1.0, 0.0, -1.0],
                      [0.0, 1.0, -1.0]])
    vals = R.tabulate(0, pts)[(0, 0, 0)]
    for i in range(R.space_dimension()):
        print("Basis #{}:".format(i))
        for j in range(len(pts)):
            tut = [t.dot(vals[i, :, :, j].dot(t)) for t in ts]
            print("u(t,t) for edge tagents t at {} are: {}".format(
                pts[j], tut))
    print("-----")
    print("Expected result: a single 1 for each basis and zeros for others.")
    print("")

    print("Test 2: association of dofs to mesh entities.")
    print("------")
    for k in range(0, 3):
        print("Degree {} in 2D:".format(k))
        T = UFCTriangle()
        R = Regge(T, k)
        print(R.entity_dofs())
        print("")

    for k in range(0, 3):
        print("Degree {} in 3D:".format(k))
        T = UFCTetrahedron()
        R = Regge(T, k)
        print(R.entity_dofs())
        print("")
=======
        super(Regge, self).__init__(Ps, Ls, degree, mapping=mapping)
>>>>>>> c84d5ce8
<|MERGE_RESOLUTION|>--- conflicted
+++ resolved
@@ -27,36 +27,12 @@
 
 
 class ReggeDual(DualSet):
-<<<<<<< HEAD
-    """TODO: Document class
-
-    """
-
-    def __init__ (self, cell, degree):
-=======
 
     def __init__(self, cell, degree):
->>>>>>> c84d5ce8
         (dofs, ids) = self.generate_degrees_of_freedom(cell, degree)
         super(ReggeDual, self).__init__(dofs, cell, ids)
 
     def generate_degrees_of_freedom(self, cell, degree):
-<<<<<<< HEAD
-        """Suppose f is a k-face of the reference n-cell. Let t1,...,tk be a
-        basis for the tangent space of f as n-vectors. Given a
-        symmetric 2-tensor field u on Rn. One set of dofs for Regge(r)
-        on f is the moment of each of the (k+1)k/2 scalar functions
-        [u(t1,t1),u(t1,t2),...,u(t1,tk), u(t2,t2), u(t2,t3),...,...,
-        u(tk,tk)] aginst scalar polynomials of degrees (r-k+1). Here
-        this is implemented as pointwise evaluations of those scalar
-        functions.
-
-        Below is an implementation for dimension 2--3. In dimension 1,
-        Regge(r)=DG(r). It is awkward in the current FEniCS interface
-        to implement the element uniformly for all dimensions due to
-        its edge, facet=trig, cell style.
-
-=======
         """
         Suppose f is a k-face of the reference n-cell. Let t1,...,tk be a
         basis for the tangent space of f as n-vectors. Given a symmetric
@@ -71,22 +47,14 @@
         Regge(r)=DG(r). It is awkward in the current FEniCS interface to
         implement the element uniformly for all dimensions due to its edge,
         facet=trig, cell style.
->>>>>>> c84d5ce8
         """
 
         dofs = []
         ids = {}
 
-<<<<<<< HEAD
-        top = cell.get_topology()
-        d = cell.get_spatial_dimension()
-        if (d < 2) or (d > 3):
-            raise("Regge elements only implemented for dimension 2--3.")
-=======
         d = cell.get_spatial_dimension()
         if (d < 2) or (d > 3):
             raise ValueError("Regge elements only implemented for dimension 2--3.")
->>>>>>> c84d5ce8
 
         # No vertex dof
         ids[0] = dict(list(zip(list(range(d + 1)), ([] for i in range(d + 1)))))
@@ -186,66 +154,4 @@
         # Set mapping
         mapping = "pullback as metric"
         # Call init of super-class
-<<<<<<< HEAD
-        FiniteElement.__init__(self, Ps, Ls, degree, mapping=mapping)
-
-if __name__=="__main__":
-    print("Test 0: Regge degree 0 in 2D.")
-    T = UFCTriangle()
-    R = Regge(T, 0)
-    print("-----")
-    pts = numpy.array([[0.0, 0.0]])
-    ts = numpy.array([[0.0, 1.0],
-                      [1.0, 0.0],
-                      [-1.0, 1.0]])
-    vals = R.tabulate(0, pts)[(0, 0)]
-    for i in range(R.space_dimension()):
-        print("Basis #{}:".format(i))
-        for j in range(len(pts)):
-            tut = [t.dot(vals[i, :, :, j].dot(t)) for t in ts]
-            print("u(t,t) for edge tagents t at {} are: {}".format(
-                pts[j], tut))
-    print("-----")
-    print("Expected result: a single 1 for each basis and zeros for others.")
-    print("")
-
-    print("Test 1: Regge degree 0 in 3D.")
-    T = UFCTetrahedron()
-    R = Regge(T, 0)
-    print("-----")
-    pts = numpy.array([[0.0, 0.0, 0.0]])
-    ts = numpy.array([[1.0, 0.0, 0.0],
-                      [0.0, 1.0, 0.0],
-                      [0.0, 0.0, 1.0],
-                      [1.0, -1.0, 0.0],
-                      [1.0, 0.0, -1.0],
-                      [0.0, 1.0, -1.0]])
-    vals = R.tabulate(0, pts)[(0, 0, 0)]
-    for i in range(R.space_dimension()):
-        print("Basis #{}:".format(i))
-        for j in range(len(pts)):
-            tut = [t.dot(vals[i, :, :, j].dot(t)) for t in ts]
-            print("u(t,t) for edge tagents t at {} are: {}".format(
-                pts[j], tut))
-    print("-----")
-    print("Expected result: a single 1 for each basis and zeros for others.")
-    print("")
-
-    print("Test 2: association of dofs to mesh entities.")
-    print("------")
-    for k in range(0, 3):
-        print("Degree {} in 2D:".format(k))
-        T = UFCTriangle()
-        R = Regge(T, k)
-        print(R.entity_dofs())
-        print("")
-
-    for k in range(0, 3):
-        print("Degree {} in 3D:".format(k))
-        T = UFCTetrahedron()
-        R = Regge(T, k)
-        print(R.entity_dofs())
-        print("")
-=======
-        super(Regge, self).__init__(Ps, Ls, degree, mapping=mapping)
->>>>>>> c84d5ce8
+        super(Regge, self).__init__(Ps, Ls, degree, mapping=mapping)