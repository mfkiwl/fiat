--- conflicted
+++ resolved
@@ -60,12 +60,9 @@
     0d, 1d, 2d, 3d, and beyond"""
     if depth == 0:
         yield tuple()
-<<<<<<< HEAD
-=======
     elif depth == 1:
         for ii in range(start, finish):
             yield (ii,)
->>>>>>> 35d527b3
     else:
         for ii in range(start, finish):
             for jj in lattice_iter(start, finish - ii, depth - 1):
