#!/usr/bin/env python

from distutils.core import setup

<<<<<<< HEAD
setup(name="FIAT",
      version="1.3.0+",
      description="FInite element Automatic Tabulator",
      author="Robert C. Kirby",
      author_email="robert.c.kirby@gmail.com",
      url="http://www.math.ttu.edu/~kirby",
      license="LGPL v3 or later",
=======
setup(name="FIAT", \
      version="1.4.0+", \
      description="FInite element Automatic Tabulator", \
      author="Robert C. Kirby", \
      author_email="robert.c.kirby@gmail.com", \
      url="http://www.math.ttu.edu/~kirby", \
      license="LGPL v3 or later", \
>>>>>>> 55006350
      packages=['FIAT'])<|MERGE_RESOLUTION|>--- conflicted
+++ resolved
@@ -2,21 +2,11 @@
 
 from distutils.core import setup
 
-<<<<<<< HEAD
 setup(name="FIAT",
-      version="1.3.0+",
+      version="1.4.0+",
       description="FInite element Automatic Tabulator",
       author="Robert C. Kirby",
       author_email="robert.c.kirby@gmail.com",
       url="http://www.math.ttu.edu/~kirby",
       license="LGPL v3 or later",
-=======
-setup(name="FIAT", \
-      version="1.4.0+", \
-      description="FInite element Automatic Tabulator", \
-      author="Robert C. Kirby", \
-      author_email="robert.c.kirby@gmail.com", \
-      url="http://www.math.ttu.edu/~kirby", \
-      license="LGPL v3 or later", \
->>>>>>> 55006350
       packages=['FIAT'])