from .fiat_elements import Bernstein  # noqa: F401
from .fiat_elements import Bubble, CrouzeixRaviart, DiscontinuousTaylor  # noqa: F401
<<<<<<< HEAD
from .fiat_elements import Lagrange, DiscontinuousLagrange  # noqa: F401
from .fiat_elements import DPC, Serendipity, BrezziDouglasMariniCubeEdge, BrezziDouglasMariniCubeFace  # noqa: F401
=======
from .fiat_elements import Lagrange, DiscontinuousLagrange, Real  # noqa: F401
from .fiat_elements import DPC, Serendipity  # noqa: F401
from .fiat_elements import TrimmedSerendipityFace, TrimmedSerendipityEdge  # noqa: F401
from .fiat_elements import TrimmedSerendipityDiv   # noqa: F401
from .fiat_elements import TrimmedSerendipityCurl  # noqa: F401
>>>>>>> 632a7495
from .fiat_elements import BrezziDouglasMarini, BrezziDouglasFortinMarini  # noqa: F401
from .fiat_elements import Nedelec, NedelecSecondKind, RaviartThomas  # noqa: F401
from .fiat_elements import HellanHerrmannJohnson, Regge  # noqa: F401
from .fiat_elements import FacetBubble  # noqa: F401
from .fiat_elements import KongMulderVeldhuizen  # noqa: F401
from .argyris import Argyris            # noqa: F401
from .bell import Bell                  # noqa: F401
from .hermite import Hermite            # noqa: F401
from .mtw import MardalTaiWinther       # noqa: F401
from .morley import Morley              # noqa: F401
from .aw import ArnoldWinther           # noqa: F401
from .aw import ArnoldWintherNC         # noqa: F401
from .trace import HDivTrace  # noqa: F401
from .direct_serendipity import DirectSerendipity  # noqa: F401
from .spectral import GaussLobattoLegendre, GaussLegendre, Legendre, IntegratedLegendre, FDMLagrange, FDMQuadrature, FDMDiscontinuousLagrange, FDMBrokenH1, FDMBrokenL2, FDMHermite  # noqa: F401
from .tensorfiniteelement import TensorFiniteElement  # noqa: F401
from .tensor_product import TensorProductElement  # noqa: F401
from .cube import FlattenedDimensions  # noqa: F401
from .discontinuous import DiscontinuousElement  # noqa: F401
from .enriched import EnrichedElement  # noqa: F401
from .hdivcurl import HCurlElement, HDivElement  # noqa: F401
from .mixed import MixedElement  # noqa: F401
from .nodal_enriched import NodalEnrichedElement  # noqa: 401
from .quadrature_element import QuadratureElement, make_quadrature_element  # noqa: F401
from .restricted import RestrictedElement          # noqa: F401
from .runtime_tabulated import RuntimeTabulated  # noqa: F401
from . import quadrature  # noqa: F401<|MERGE_RESOLUTION|>--- conflicted
+++ resolved
@@ -1,15 +1,10 @@
 from .fiat_elements import Bernstein  # noqa: F401
 from .fiat_elements import Bubble, CrouzeixRaviart, DiscontinuousTaylor  # noqa: F401
-<<<<<<< HEAD
-from .fiat_elements import Lagrange, DiscontinuousLagrange  # noqa: F401
+from .fiat_elements import Lagrange, DiscontinuousLagrange, Real  # noqa: F401
 from .fiat_elements import DPC, Serendipity, BrezziDouglasMariniCubeEdge, BrezziDouglasMariniCubeFace  # noqa: F401
-=======
-from .fiat_elements import Lagrange, DiscontinuousLagrange, Real  # noqa: F401
-from .fiat_elements import DPC, Serendipity  # noqa: F401
 from .fiat_elements import TrimmedSerendipityFace, TrimmedSerendipityEdge  # noqa: F401
 from .fiat_elements import TrimmedSerendipityDiv   # noqa: F401
 from .fiat_elements import TrimmedSerendipityCurl  # noqa: F401
->>>>>>> 632a7495
 from .fiat_elements import BrezziDouglasMarini, BrezziDouglasFortinMarini  # noqa: F401
 from .fiat_elements import Nedelec, NedelecSecondKind, RaviartThomas  # noqa: F401
 from .fiat_elements import HellanHerrmannJohnson, Regge  # noqa: F401
